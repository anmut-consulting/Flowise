--- conflicted
+++ resolved
@@ -28,12 +28,7 @@
         "langchain": "^0.0.53",
         "moment": "^2.29.3",
         "node-fetch": "2",
-<<<<<<< HEAD
-        "openai": "^3.2.1",
-        "pdfjs-dist": "^3.5.141",
-=======
         "pdf-parse": "^1.1.1",
->>>>>>> eaf42597
         "ws": "^8.9.0"
     },
     "devDependencies": {
